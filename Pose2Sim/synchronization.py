#!/usr/bin/env python
# -*- coding: utf-8 -*-


'''
#########################################
## SYNCHRONIZE CAMERAS                 ##
#########################################

    Post-synchronize your cameras in case they are not natively synchronized.

    For each camera, computes mean vertical speed for the chosen keypoints, 
    and find the time offset for which their correlation is highest. 

    Depending on the analysed motion, all keypoints can be taken into account, 
    or a list of them, or the right or left side.
    All frames can be considered, or only those around a specific time (typically, 
    the time when there is a single participant in the scene performing a clear vertical motion).
    Has also been successfully tested for synchronizing random walkswith random walks.

    Keypoints whose likelihood is too low are filtered out; and the remaining ones are 
    filtered with a butterworth filter.

    INPUTS: 
    - json files from each camera folders
    - a Config.toml file
    - a skeleton model

    OUTPUTS: 
    - synchronized json files for each camera
'''

## INIT
import numpy as np
import pandas as pd
import cv2
import matplotlib.pyplot as plt
from matplotlib.widgets import Slider
<<<<<<< HEAD
import matplotlib.patheffects
=======
from matplotlib import patheffects
>>>>>>> 704d0a63
from scipy import signal
from scipy import interpolate
import json
import os
import glob
import fnmatch
import re
import shutil
from anytree import RenderTree
from anytree.importer import DictImporter
import logging

from Pose2Sim.common import sort_stringlist_by_last_number, bounding_boxes
from Pose2Sim.skeletons import *


## AUTHORSHIP INFORMATION
__author__ = "David Pagnon, HunMin Kim"
__copyright__ = "Copyright 2021, Pose2Sim"
__credits__ = ["David Pagnon"]
__license__ = "BSD 3-Clause License"
__version__ = "0.9.4"
__maintainer__ = "David Pagnon"
__email__ = "contact@david-pagnon.com"
__status__ = "Development"


# FUNCTIONS
def load_frame_and_bounding_boxes(cap, frame_number, frame_to_json, pose_dir, json_dir_name):
    '''
<<<<<<< HEAD
    Given a video capture object and a frame number, load the frame and corresponding bounding boxes.

    INPUTS:
    - cap: cv2.VideoCapture object.
=======
    Given a video capture object or a list of image files and a frame number, 
    load the frame (or image) and corresponding bounding boxes.

    INPUTS:
    - cap: cv2.VideoCapture object or list of image file paths.
>>>>>>> 704d0a63
    - frame_number: int. The frame number to load.
    - frame_to_json: dict. Mapping from frame numbers to JSON file names.
    - pose_dir: str. Path to the directory containing pose data.
    - json_dir_name: str. Name of the JSON directory for the current camera.

    OUTPUTS:
<<<<<<< HEAD
    - frame_rgb: The RGB image of the frame.
    - bounding_boxes_list: List of bounding boxes for the frame.
    '''
    cap.set(cv2.CAP_PROP_POS_FRAMES, frame_number)
    ret, frame = cap.read()
    if not ret:
        return None, []
    frame_rgb = cv2.cvtColor(frame, cv2.COLOR_BGR2RGB)

=======
    - frame_rgb: The RGB image of the frame or image.
    - bounding_boxes_list: List of bounding boxes for the frame/image.
    '''

    # Case 1: If input is a video file (cv2.VideoCapture object)
    if isinstance(cap, cv2.VideoCapture):
        cap.set(cv2.CAP_PROP_POS_FRAMES, frame_number)
        ret, frame = cap.read()
        if not ret:
            return None, []
        frame_rgb = cv2.cvtColor(frame, cv2.COLOR_BGR2RGB)

    # Case 2: If input is a list of image file paths
    elif isinstance(cap, list):
        if frame_number >= len(cap):
            return None, []
        image_path = cap[frame_number]
        frame = cv2.imread(image_path)
        if frame is None:
            return None, []
        frame_rgb = cv2.cvtColor(frame, cv2.COLOR_BGR2RGB)
    
    else:
        raise ValueError("Input must be either a video capture object or a list of image file paths.")

    # Get the corresponding JSON file for bounding boxes
>>>>>>> 704d0a63
    json_file_name = frame_to_json.get(frame_number)
    bounding_boxes_list = []
    if json_file_name:
        json_file_path = os.path.join(pose_dir, json_dir_name, json_file_name)
        bounding_boxes_list.extend(bounding_boxes(json_file_path))
<<<<<<< HEAD
    return frame_rgb, bounding_boxes_list


=======

    return frame_rgb, bounding_boxes_list



>>>>>>> 704d0a63
def draw_bounding_boxes_and_annotations(ax, bounding_boxes_list, rects, annotations):
    '''
    Draws the bounding boxes and annotations on the given axes.

    INPUTS:
    - ax: The axes object to draw on.
    - bounding_boxes_list: list of tuples. Each tuple contains (x_min, y_min, x_max, y_max) of a bounding box.
    - rects: List to store rectangle patches representing bounding boxes.
    - annotations: List to store text annotations for each bounding box.

    OUTPUTS:
    - None. Modifies rects and annotations in place.
    '''
<<<<<<< HEAD
=======

>>>>>>> 704d0a63
    # Clear existing rectangles and annotations
    for items in [rects, annotations]:
            for item in items:
                item.remove()
            items.clear()

    # Draw bounding boxes and annotations
    for idx, (x_min, y_min, x_max, y_max) in enumerate(bounding_boxes_list):
        if not np.isfinite([x_min, y_min, x_max, y_max]).all():
            continue  # Skip invalid bounding boxes for solve issue(posx and posy should be finite values)

        rect = plt.Rectangle(
            (x_min, y_min), x_max - x_min, y_max - y_min,
            linewidth=1, edgecolor='white', facecolor=(1, 1, 1, 0.1),
<<<<<<< HEAD
            linestyle='-', path_effects=[plt.matplotlib.patheffects.withSimplePatchShadow()], zorder=2
=======
            linestyle='-', path_effects=[patheffects.withSimplePatchShadow()], zorder=2
>>>>>>> 704d0a63
        ) # add shadow
        ax.add_patch(rect)
        rects.append(rect)

        annotation = ax.text(
            x_min, y_min - 10, f'Person {idx}', color='white', fontsize=7, fontweight='normal',
            bbox=dict(facecolor='black', alpha=0.5, boxstyle='round,pad=0.3'), zorder=3
        )
        annotations.append(annotation)


<<<<<<< HEAD

=======
>>>>>>> 704d0a63
def reset_styles(rects, annotations):
    '''
    Resets the styles of the rectangles and annotations to default.

    INPUTS:
    - rects: List of rectangle patches representing bounding boxes.
    - annotations: List of text annotations for each bounding box.

    OUTPUTS:
    - None. Modifies rects and annotations in place.
    '''
<<<<<<< HEAD
=======

>>>>>>> 704d0a63
    for rect, annotation in zip(rects, annotations):
        rect.set_linewidth(1)
        rect.set_edgecolor('white')
        rect.set_facecolor((1, 1, 1, 0.1))
        annotation.set_fontsize(7)
        annotation.set_fontweight('normal')


def highlight_bounding_box(rect, annotation):
    '''
    Highlights a rectangle and its annotation.

    INPUTS:
    - rect: Rectangle patch to highlight.
    - annotation: Text annotation to highlight.

    OUTPUTS:
    - None. Modifies rect and annotation in place.
    '''
<<<<<<< HEAD
=======

>>>>>>> 704d0a63
    rect.set_linewidth(2)
    rect.set_edgecolor('yellow')
    rect.set_facecolor((1, 1, 0, 0.2))
    annotation.set_fontsize(8)
    annotation.set_fontweight('bold')


def on_hover(event, fig, rects, annotations, bounding_boxes_list):
    '''
    Highlights the bounding box and annotation when the mouse hovers over a person in the plot.
    
    INPUTS:
    - event: The hover event.
    - fig:  The figure object.
    - rects: The rectangles representing bounding boxes.
    - annotations: The annotations corresponding to each bounding box.
    - bounding_boxes_list: List of tuples containing bounding box coordinates.

    OUTPUTS:
    - None. This function updates the plot in place.
    '''
<<<<<<< HEAD
=======

>>>>>>> 704d0a63
    if event.xdata is None or event.ydata is None:
        return

    # Reset styles of all rectangles and annotations
    reset_styles(rects, annotations)

    # Find and highlight the bounding box under the mouse cursor
    # remove NaN bounding boxes for make sure matching with rects
    bounding_boxes_list = [bbox for bbox in bounding_boxes_list if np.all(np.isfinite(bbox)) and not np.any(np.isnan(bbox))]
    for idx, (x_min, y_min, x_max, y_max) in enumerate(bounding_boxes_list):
        if x_min <= event.xdata <= x_max and y_min <= event.ydata <= y_max:
            highlight_bounding_box(rects[idx], annotations[idx])
            break

    fig.canvas.draw_idle()


<<<<<<< HEAD

=======
>>>>>>> 704d0a63
def on_click(event, ax, bounding_boxes_list, selected_idx_container):
    '''
    Detects if a bounding box is clicked and records the index of the selected person.

    INPUTS:
    - event: The click event.
    - ax: The axes object of the plot.
    - bounding_boxes_list: List of tuples containing bounding box coordinates.
    - selected_idx_container: List with one element to store the selected person's index.

    OUTPUTS:
    - None. Updates selected_idx_container[0] with the index of the selected person.
    '''
<<<<<<< HEAD
=======

>>>>>>> 704d0a63
    if event.inaxes != ax or event.xdata is None or event.ydata is None:
        return

    for idx, (x_min, y_min, x_max, y_max) in enumerate(bounding_boxes_list):
        if x_min <= event.xdata <= x_max and y_min <= event.ydata <= y_max:
            selected_idx_container[0] = idx
            plt.close()
            break


<<<<<<< HEAD
def update(cap, image, slider, frame_to_json, pose_dir, json_dir_name, rects, annotations, bounding_boxes_list, ax, fig):
=======
def update_play(cap, image, slider, frame_to_json, pose_dir, json_dir_name, rects, annotations, bounding_boxes_list, ax, fig):
>>>>>>> 704d0a63
    '''
    Updates the plot when the slider value changes.

    INPUTS:
    - cap: cv2.VideoCapture. The video capture object.
    - image: The image object in the plot.
    - slider: The slider widget controlling the frame number.
    - frame_to_json: dict. Mapping from frame numbers to JSON file names.
    - pose_dir: str. Path to the directory containing pose data.
    - json_dir_name: str. Name of the JSON directory for the current camera.
    - rects: List of rectangle patches representing bounding boxes.
    - annotations: List of text annotations for each bounding box.
    - bounding_boxes_list: List of tuples to store bounding boxes for the current frame.
    - ax: The axes object of the plot.
    - fig: The figure object containing the plot.

    OUTPUTS:
    - None. Updates the plot with the new frame, bounding boxes, and annotations.
    '''
<<<<<<< HEAD
=======

>>>>>>> 704d0a63
    frame_number = int(slider.val)

    frame_rgb, bounding_boxes_list_new = load_frame_and_bounding_boxes(cap, frame_number, frame_to_json, pose_dir, json_dir_name)
    if frame_rgb is None:
        return

    # Update frame image
    image.set_data(frame_rgb)

    # Update bounding boxes
    bounding_boxes_list.clear()
    bounding_boxes_list.extend(bounding_boxes_list_new)

    # Draw bounding boxes and annotations
    draw_bounding_boxes_and_annotations(ax, bounding_boxes_list, rects, annotations)
    fig.canvas.draw_idle()


<<<<<<< HEAD
def get_selected_id_list(multi_person, video_files, cam_names, cam_nb, json_files_names_range, search_around_frames, pose_dir, json_dirs_names):
=======
def get_selected_id_list(multi_person, vid_or_img_files, cam_names, cam_nb, json_files_names_range, search_around_frames, pose_dir, json_dirs_names):
>>>>>>> 704d0a63
    '''
    Allows the user to select a person from each camera by clicking on their bounding box in the video frames.

    INPUTS:
    - multi_person: bool. Indicates whether multiple people are present in the videos.
<<<<<<< HEAD
    - video_files: list of str. Paths to the video files for each camera.
=======
    - vid_or_img_files: list of str. Paths to the video files for each camera or to the image directories for each camera.
>>>>>>> 704d0a63
    - cam_names: list of str. Names of the cameras.
    - cam_nb: int. Number of cameras.
    - json_files_names_range: list of lists. Each sublist contains JSON file names for a camera.
    - search_around_frames: list of tuples. Each tuple contains (start_frame, end_frame) for searching frames.
    - pose_dir: str. Path to the directory containing pose data.
    - json_dirs_names: list of str. Names of the JSON directories for each camera.

    OUTPUTS:
    - selected_id_list: list of int or None. List of the selected person indices for each camera.
    '''
<<<<<<< HEAD
    if not multi_person:
        return [None] * cam_nb

    selected_id_list = []
    video_files_dict = {cam_name: file for cam_name in cam_names for file in video_files if cam_name in os.path.basename(file)}

    for i, cam_name in enumerate(cam_names):
        video_file = video_files_dict.get(cam_name)
        if not video_file:
            logging.warning(f'No video file found for camera {cam_name}')
            selected_id_list.append(None)
            continue

        cap = cv2.VideoCapture(video_file)
        frame_to_json = {int(re.split(r'(\d+)', name)[-2]): name for name in json_files_names_range[i]}
        frame_number = search_around_frames[i][0]

        frame_rgb, bounding_boxes_list = load_frame_and_bounding_boxes(cap, frame_number, frame_to_json, pose_dir, json_dirs_names[i])
        if frame_rgb is None:
            logging.warning(f'Cannot read frame {frame_number} from video {video_file}')
            selected_id_list.append(None)
            cap.release()
            continue

        # Initialize plot
        frame_height, frame_width = frame_rgb.shape[:2]
        fig_width, fig_height = frame_width / 200, frame_height / 250

        fig, ax = plt.subplots(figsize=(fig_width, fig_height))
        ax.imshow(frame_rgb)
        ax.set_title(f'{cam_name} - Click on the person to select', fontsize=14, fontweight='bold', color='black', pad=15)
        ax.axis('off')

        rects, annotations = [], []
        draw_bounding_boxes_and_annotations(ax, bounding_boxes_list, rects, annotations)

        selected_idx_container = [None]

        # Event handling
        fig.canvas.mpl_connect('motion_notify_event', lambda event: on_hover(event, fig, rects, annotations, bounding_boxes_list))
        fig.canvas.mpl_connect('button_press_event', lambda event: on_click(event, ax, bounding_boxes_list, selected_idx_container))

        # Add slider
        ax_slider = plt.axes([ax.get_position().x0, 0.05, ax.get_position().width, 0.05])
        slider = Slider(ax_slider, 'Frame', search_around_frames[i][0], search_around_frames[i][1] - 1, valinit=frame_number, valfmt='%0.0f')

        # Customize slider
        slider.label.set_fontsize(10)
        slider.poly.set_edgecolor((0, 0, 0, 0.5))
        slider.poly.set_facecolor('lightblue')
        slider.poly.set_linewidth(1)

        # Connect the update function to the slider
        slider.on_changed(lambda val: update(cap, ax.images[0], slider, frame_to_json, pose_dir, json_dirs_names[i], rects, annotations, bounding_boxes_list, ax, fig))

        # Show the plot and handle events
        plt.show()
        cap.release()

        selected_id_list.append(selected_idx_container[0])
        logging.info(f'{cam_name}: selected person {selected_idx_container[0]}')

    return selected_id_list
=======

    if not multi_person:
        return [None] * cam_nb

    else:
        logging.info('Multi_person mode: selecting the person to synchronize on for each camera.')
        selected_id_list = []
        try: # video files
            video_files_dict = {cam_name: file for cam_name in cam_names for file in vid_or_img_files if cam_name in os.path.basename(file)}
        except: # image directories
            video_files_dict = {cam_name: files for cam_name in cam_names for files in vid_or_img_files if cam_name in os.path.basename(files[0])}

        for i, cam_name in enumerate(cam_names):
            vid_or_img_files_cam = video_files_dict.get(cam_name)
            if not vid_or_img_files_cam:
                logging.warning(f'No video file nor image directory found for camera {cam_name}')
                selected_id_list.append(None)
                continue
            try:
                cap = cv2.VideoCapture(vid_or_img_files_cam)
                if not cap.isOpened():
                    raise
            except:
                cap = vid_or_img_files_cam

            frame_to_json = {int(re.split(r'(\d+)', name)[-2]): name for name in json_files_names_range[i]}
            frame_number = search_around_frames[i][0]

            frame_rgb, bounding_boxes_list = load_frame_and_bounding_boxes(cap, frame_number, frame_to_json, pose_dir, json_dirs_names[i])
            if frame_rgb is None:
                logging.warning(f'Cannot read frame {frame_number} from video {vid_or_img_files_cam}')
                selected_id_list.append(None)
                if isinstance(cap, cv2.VideoCapture):
                    cap.release()
                continue

            # Initialize plot
            frame_height, frame_width = frame_rgb.shape[:2]
            fig_width, fig_height = frame_width / 200, frame_height / 250

            fig, ax = plt.subplots(figsize=(fig_width, fig_height))
            ax.imshow(frame_rgb)
            ax.set_title(f'{cam_name}: select the person to synchronize on', fontsize=10, color='black', pad=15)
            ax.axis('off')

            rects, annotations = [], []
            draw_bounding_boxes_and_annotations(ax, bounding_boxes_list, rects, annotations)

            selected_idx_container = [None]

            # Event handling
            fig.canvas.mpl_connect('motion_notify_event', lambda event: on_hover(event, fig, rects, annotations, bounding_boxes_list))
            fig.canvas.mpl_connect('button_press_event', lambda event: on_click(event, ax, bounding_boxes_list, selected_idx_container))

            # Add slider
            ax_slider = plt.axes([ax.get_position().x0, 0.05, ax.get_position().width, 0.05])
            slider = Slider(ax_slider, 'Frame ', search_around_frames[i][0], search_around_frames[i][1] - 1, valinit=frame_number, valfmt='%0.0f')

            # Customize slider
            slider.label.set_fontsize(10)
            slider.poly.set_edgecolor((0, 0, 0, 0.5))
            slider.poly.set_facecolor('lightblue')
            slider.poly.set_linewidth(1)

            # Connect the update function to the slider
            slider.on_changed(lambda val: update_play(cap, ax.images[0], slider, frame_to_json, pose_dir, json_dirs_names[i], rects, annotations, bounding_boxes_list, ax, fig))

            # Show the plot and handle events
            plt.show()
            cap.release()

            if selected_idx_container[0] == None:
                selected_idx_container[0] = 0
                logging.warning(f'No person selected for camera {cam_name}: defaulting to person 0')
            selected_id_list.append(selected_idx_container[0])
            logging.info(f'--> Camera #{i}: selected person #{selected_idx_container[0]}')
        logging.info('')

        return selected_id_list
>>>>>>> 704d0a63


def convert_json2pandas(json_files, likelihood_threshold=0.6, keypoints_ids=[], multi_person=False, selected_id=None):
    '''
    Convert a list of JSON files to a pandas DataFrame.
    Only takes one person in the JSON file.

    INPUTS:
    - json_files: list of str. Paths of the the JSON files.
    - likelihood_threshold: float. Drop values if confidence is below likelihood_threshold.
    - keypoints_ids: list of int. Indices of the keypoints to extract.

    OUTPUTS:
    - df_json_coords: dataframe. Extracted coordinates in a pandas dataframe.
    '''

    nb_coords = len(keypoints_ids)
    json_coords = []
    for j_p in json_files:
        with open(j_p) as j_f:
            try:
                json_data_all = json.load(j_f)['people']

                # # previous approach takes person #0
                # json_data = json_data_all[0]
                # json_data = np.array([json_data['pose_keypoints_2d'][3*i:3*i+3] for i in keypoints_ids])
                
                # # approach based on largest mean confidence does not work if person in background is better detected
                # p_conf = [np.mean(np.array([p['pose_keypoints_2d'][3*i:3*i+3] for i in keypoints_ids])[:, 2])
                #         if 'pose_keypoints_2d' in p else 0
                #         for p in json_data_all]
                # max_confidence_person = json_data_all[np.argmax(p_conf)]
                # json_data = np.array([max_confidence_person['pose_keypoints_2d'][3*i:3*i+3] for i in keypoints_ids])

                # latest approach: uses person with largest bounding box
                if not multi_person:
                    bbox_area = [
                                (keypoints[:, 0].max() - keypoints[:, 0].min()) * (keypoints[:, 1].max() - keypoints[:, 1].min())
                                if 'pose_keypoints_2d' in p else 0
                                for p in json_data_all
                                for keypoints in [np.array([p['pose_keypoints_2d'][3*i:3*i+3] for i in keypoints_ids])]
                                ]
                    max_area_person = json_data_all[np.argmax(bbox_area)]
                    json_data = np.array([max_area_person['pose_keypoints_2d'][3*i:3*i+3] for i in keypoints_ids])

                elif multi_person:
                    if selected_id is not None: # We can sfely assume that selected_id is always not greater than len(json_data_all) because padding with 0 was done in the previous step
                        selected_person = json_data_all[selected_id]
                        json_data = np.array([selected_person['pose_keypoints_2d'][3*i:3*i+3] for i in keypoints_ids])
                    else:
                        json_data = [np.nan] * nb_coords * 3
                
                # Remove points with low confidence
                json_data = np.array([j if j[2]>likelihood_threshold else [np.nan, np.nan, np.nan] for j in json_data]).ravel().tolist() 
            except:
                # print(f'No person found in {os.path.basename(json_dir)}, frame {i}')
                json_data = [np.nan] * nb_coords*3
        json_coords.append(json_data)
    df_json_coords = pd.DataFrame(json_coords)

    return df_json_coords


def drop_col(df, col_nb):
    '''
    Drops every nth column from a DataFrame.

    INPUTS:
    - df: dataframe. The DataFrame from which columns will be dropped.
    - col_nb: int. The column number to drop.

    OUTPUTS:
    - dataframe: DataFrame with dropped columns.
    '''

    idx_col = list(range(col_nb-1, df.shape[1], col_nb)) 
    df_dropped = df.drop(idx_col, axis=1)
    df_dropped.columns = range(df_dropped.columns.size)
    return df_dropped


def vert_speed(df, axis='y'):
    '''
    Calculate the vertical speed of a DataFrame along a specified axis.

    INPUTS:
    - df: dataframe. DataFrame of 2D coordinates.
    - axis: str. The axis along which to calculate speed. 'x', 'y', or 'z', default is 'y'.

    OUTPUTS:
    - df_vert_speed: DataFrame of vertical speed values.
    '''

    axis_dict = {'x':0, 'y':1, 'z':2}
    df_diff = df.diff()
    df_diff = df_diff.fillna(df_diff.iloc[1]*2)
    df_vert_speed = pd.DataFrame([df_diff.loc[:, 2*k + axis_dict[axis]] for k in range(int(df_diff.shape[1] / 2))]).T # modified ( df_diff.shape[1]*2 to df_diff.shape[1] / 2 )
    df_vert_speed.columns = np.arange(len(df_vert_speed.columns))
    return df_vert_speed


def interpolate_zeros_nans(col, kind):
    '''
    Interpolate missing points (of value nan)

    INPUTS:
    - col: pandas column of coordinates
    - kind: 'linear', 'slinear', 'quadratic', 'cubic'. Default 'cubic'

    OUTPUTS:
    - col_interp: interpolated pandas column
    '''
    
    mask = ~(np.isnan(col) | col.eq(0)) # true where nans or zeros
    idx_good = np.where(mask)[0]
    try: 
        f_interp = interpolate.interp1d(idx_good, col[idx_good], kind=kind, bounds_error=False)
        col_interp = np.where(mask, col, f_interp(col.index))
        return col_interp 
    except:
        # print('No good values to interpolate')
        return col


def time_lagged_cross_corr(camx, camy, lag_range, show=True, ref_cam_name='0', cam_name='1'):
    '''
    Compute the time-lagged cross-correlation between two pandas series.

    INPUTS:
    - camx: pandas series. Coordinates of reference camera.
    - camy: pandas series. Coordinates of camera to compare.
    - lag_range: int or list. Range of frames for which to compute cross-correlation.
    - show: bool. If True, display the cross-correlation plot.
    - ref_cam_name: str. The name of the reference camera.
    - cam_name: str. The name of the camera to compare with.

    OUTPUTS:
    - offset: int. The time offset for which the correlation is highest.
    - max_corr: float. The maximum correlation value.
    '''

    if isinstance(lag_range, int):
        lag_range = [-lag_range, lag_range]

    pearson_r = [camx.corr(camy.shift(lag)) for lag in range(lag_range[0], lag_range[1])]
    offset = int(np.floor(len(pearson_r)/2)-np.argmax(pearson_r))
    if not np.isnan(pearson_r).all():
        max_corr = np.nanmax(pearson_r)

        if show:
            f, ax = plt.subplots(2,1)
            # speed
            camx.plot(ax=ax[0], label = f'Reference: {ref_cam_name}')
            camy.plot(ax=ax[0], label = f'Compared: {cam_name}')
            ax[0].set(xlabel='Frame', ylabel='Speed (px/frame)')
            ax[0].legend()
            # time lagged cross-correlation
            ax[1].plot(list(range(lag_range[0], lag_range[1])), pearson_r)
            ax[1].axvline(np.ceil(len(pearson_r)/2) + lag_range[0],color='k',linestyle='--')
            ax[1].axvline(np.argmax(pearson_r) + lag_range[0],color='r',linestyle='--',label='Peak synchrony')
            plt.annotate(f'Max correlation={np.round(max_corr,2)}', xy=(0.05, 0.9), xycoords='axes fraction')
            ax[1].set(title=f'Offset = {offset} frames', xlabel='Offset (frames)',ylabel='Pearson r')
            
            plt.legend()
            f.tight_layout()
            plt.show()
    else:
        max_corr = 0
        offset = 0
        if show:
            # print('No good values to interpolate')
            pass

    return offset, max_corr


def synchronize_cams_all(config_dict):
    '''
    Post-synchronize your cameras in case they are not natively synchronized.

    For each camera, computes mean vertical speed for the chosen keypoints, 
    and find the time offset for which their correlation is highest. 

    Depending on the analysed motion, all keypoints can be taken into account, 
    or a list of them, or the right or left side.
    All frames can be considered, or only those around a specific time (typically, 
    the time when there is a single participant in the scene performing a clear vertical motion).
    Has also been successfully tested for synchronizing random walkswith random walks.

    Keypoints whose likelihood is too low are filtered out; and the remaining ones are 
    filtered with a butterworth filter.

    INPUTS: 
    - json files from each camera folders
    - a Config.toml file
    - a skeleton model

    OUTPUTS: 
    - synchronized json files for each camera
    '''
    
    # Get parameters from Config.toml
    project_dir = config_dict.get('project').get('project_dir')
    pose_dir = os.path.realpath(os.path.join(project_dir, 'pose'))
    pose_model = config_dict.get('pose').get('pose_model')
    multi_person = config_dict.get('project').get('multi_person')
    fps =  config_dict.get('project').get('frame_rate')
    frame_range = config_dict.get('project').get('frame_range')
    display_sync_plots = config_dict.get('synchronization').get('display_sync_plots')
    keypoints_to_consider = config_dict.get('synchronization').get('keypoints_to_consider')
    approx_time_maxspeed = config_dict.get('synchronization').get('approx_time_maxspeed') 
    time_range_around_maxspeed = config_dict.get('synchronization').get('time_range_around_maxspeed')

    likelihood_threshold = config_dict.get('synchronization').get('likelihood_threshold')
    filter_cutoff = int(config_dict.get('synchronization').get('filter_cutoff'))
    filter_order = int(config_dict.get('synchronization').get('filter_order'))

    # Determine frame rate
    video_dir = os.path.join(project_dir, 'videos')
    vid_img_extension = config_dict['pose']['vid_img_extension']
    vid_or_img_files = glob.glob(os.path.join(video_dir, '*'+vid_img_extension))
    if not vid_or_img_files: # video_files is then img_dirs
        image_folders = [f for f in os.listdir(video_dir) if os.path.isdir(os.path.join(video_dir, f))]
        for image_folder in image_folders:
            vid_or_img_files.append(glob.glob(os.path.join(video_dir, image_folder, '*'+vid_img_extension)))

    if fps == 'auto': 
        try:
            cap = cv2.VideoCapture(vid_or_img_files[0])
            cap.read()
            if cap.read()[0] == False:
                raise
            fps = int(cap.get(cv2.CAP_PROP_FPS))
        except:
            fps = 60  
    lag_range = time_range_around_maxspeed*fps # frames

    # Retrieve keypoints from model
    try: # from skeletons.py
        model = eval(pose_model)
    except:
        try: # from Config.toml
            model = DictImporter().import_(config_dict.get('pose').get(pose_model))
            if model.id == 'None':
                model.id = None
        except:
            raise NameError('Model not found in skeletons.py nor in Config.toml')
    keypoints_ids = [node.id for _, _, node in RenderTree(model) if node.id!=None]
    keypoints_names = [node.name for _, _, node in RenderTree(model) if node.id!=None]

    # List json files
    try:
        pose_listdirs_names = next(os.walk(pose_dir))[1]
        os.listdir(os.path.join(pose_dir, pose_listdirs_names[0]))[0]
    except:
        raise ValueError(f'No json files found in {pose_dir} subdirectories. Make sure you run Pose2Sim.poseEstimation() first.')
    pose_listdirs_names = sort_stringlist_by_last_number(pose_listdirs_names)
    json_dirs_names = [k for k in pose_listdirs_names if 'json' in k]
    json_dirs = [os.path.join(pose_dir, j_d) for j_d in json_dirs_names] # list of json directories in pose_dir
    json_files_names = [fnmatch.filter(os.listdir(os.path.join(pose_dir, js_dir)), '*.json') for js_dir in json_dirs_names]
    json_files_names = [sort_stringlist_by_last_number(j) for j in json_files_names]
    nb_frames_per_cam = [len(fnmatch.filter(os.listdir(os.path.join(json_dir)), '*.json')) for json_dir in json_dirs]
    cam_nb = len(json_dirs)
    cam_list = list(range(cam_nb))
    cam_names = [os.path.basename(j_dir).split('_')[0] for j_dir in json_dirs]
    
    # frame range selection
    f_range = [[0, min([len(j) for j in json_files_names])] if frame_range==[] else frame_range][0]
    # json_files_names = [[j for j in json_files_cam if int(re.split(r'(\d+)',j)[-2]) in range(*f_range)] for json_files_cam in json_files_names]

    # Determine frames to consider for synchronization
    if isinstance(approx_time_maxspeed, list): # search around max speed
        approx_frame_maxspeed = [int(fps * t) for t in approx_time_maxspeed]
        nb_frames_per_cam = [len(fnmatch.filter(os.listdir(os.path.join(json_dir)), '*.json')) for json_dir in json_dirs]
        search_around_frames = [[int(a-lag_range) if a-lag_range>0 else 0, int(a+lag_range) if a+lag_range<nb_frames_per_cam[i] else nb_frames_per_cam[i]+f_range[0]] for i,a in enumerate(approx_frame_maxspeed)]
        logging.info(f'Synchronization is calculated around the times {approx_time_maxspeed} +/- {time_range_around_maxspeed} s.')
    elif approx_time_maxspeed == 'auto': # search on the whole sequence (slower if long sequence)
        search_around_frames = [[f_range[0], f_range[0]+nb_frames_per_cam[i]] for i in range(cam_nb)]
        logging.info('Synchronization is calculated on the whole sequence. This may take a while.')
    else:
        raise ValueError('approx_time_maxspeed should be a list of floats or "auto"')
    
    if keypoints_to_consider == 'right':
        logging.info(f'Keypoints used to compute the best synchronization offset: right side.')
    elif keypoints_to_consider == 'left':
        logging.info(f'Keypoints used to compute the best synchronization offset: left side.')
    elif isinstance(keypoints_to_consider, list):
        logging.info(f'Keypoints used to compute the best synchronization offset: {keypoints_to_consider}.')
    elif keypoints_to_consider == 'all':
        logging.info(f'All keypoints are used to compute the best synchronization offset.')
    logging.info(f'These keypoints are filtered with a Butterworth filter (cut-off frequency: {filter_cutoff} Hz, order: {filter_order}).')
    logging.info(f'They are removed when their likelihood is below {likelihood_threshold}.\n')

    # Extract, interpolate, and filter keypoint coordinates
    logging.info('Synchronizing...')
    df_coords = []
    b, a = signal.butter(filter_order/2, filter_cutoff/(fps/2), 'low', analog = False) 
    json_files_names_range = [[j for j in json_files_cam if int(re.split(r'(\d+)',j)[-2]) in range(*frames_cam)] for (json_files_cam, frames_cam) in zip(json_files_names,search_around_frames)]
    json_files_range = [[os.path.join(pose_dir, j_dir, j_file) for j_file in json_files_names_range[j]] for j, j_dir in enumerate(json_dirs_names)]
    
    if np.array([j==[] for j in json_files_names_range]).any():
        raise ValueError(f'No json files found within the specified frame range ({frame_range}) at the times {approx_time_maxspeed} +/- {time_range_around_maxspeed} s.')
    
    # Handle manual selection if multi person is True
<<<<<<< HEAD
    selected_id_list = get_selected_id_list(multi_person, video_files, cam_names, cam_nb, json_files_names_range, search_around_frames, pose_dir, json_dirs_names)
=======
    selected_id_list = get_selected_id_list(multi_person, vid_or_img_files, cam_names, cam_nb, json_files_names_range, search_around_frames, pose_dir, json_dirs_names)
>>>>>>> 704d0a63

    for i in range(cam_nb):
        df_coords.append(convert_json2pandas(json_files_range[i], likelihood_threshold=likelihood_threshold, keypoints_ids=keypoints_ids, multi_person=multi_person, selected_id=selected_id_list[i]))
        df_coords[i] = drop_col(df_coords[i],3) # drop likelihood
        if keypoints_to_consider == 'right':
            kpt_indices = [i for i in range(len(keypoints_ids)) if keypoints_names[i].startswith('R') or keypoints_names[i].startswith('right')]
        elif keypoints_to_consider == 'left':
            kpt_indices = [i for i in range(len(keypoints_ids)) if keypoints_names[i].startswith('L') or keypoints_names[i].startswith('left')]
        elif isinstance(keypoints_to_consider, list):
            kpt_indices = [i for i in range(len(keypoints_ids)) if keypoints_names[i] in keypoints_to_consider]
        elif keypoints_to_consider == 'all':
            kpt_indices = [i for i in range(len(keypoints_ids))]
        else:
            raise ValueError('keypoints_to_consider should be "all", "right", "left", or a list of keypoint names.\n\
                            If you specified keypoints, make sure that they exist in your pose_model.')
        
        kpt_indices = np.sort(np.concatenate([np.array(kpt_indices)*2, np.array(kpt_indices)*2+1]))
        df_coords[i] = df_coords[i][kpt_indices]
        df_coords[i] = df_coords[i].apply(interpolate_zeros_nans, axis=0, args = ['linear'])
        df_coords[i] = df_coords[i].bfill().ffill()
        df_coords[i] = pd.DataFrame(signal.filtfilt(b, a, df_coords[i], axis=0))


    # Compute sum of speeds
    df_speed = []
    sum_speeds = []
    for i in range(cam_nb):
        df_speed.append(vert_speed(df_coords[i]))
        sum_speeds.append(abs(df_speed[i]).sum(axis=1))
        # nb_coords = df_speed[i].shape[1]
        # sum_speeds[i][ sum_speeds[i]>vmax*nb_coords ] = 0
        
        # # Replace 0 by random values, otherwise 0 padding may lead to unreliable correlations
        # sum_speeds[i].loc[sum_speeds[i] < 1] = sum_speeds[i].loc[sum_speeds[i] < 1].apply(lambda x: np.random.normal(0,1))
        
        sum_speeds[i] = pd.DataFrame(signal.filtfilt(b, a, sum_speeds[i], axis=0)).squeeze()


    # Compute offset for best synchronization:
    # Highest correlation of sum of absolute speeds for each cam compared to reference cam
    ref_cam_id = nb_frames_per_cam.index(min(nb_frames_per_cam)) # ref cam: least amount of frames
    ref_cam_name = cam_names[ref_cam_id]
    ref_frame_nb = len(df_coords[ref_cam_id])
    lag_range = int(ref_frame_nb/2)
    cam_list.pop(ref_cam_id)
    cam_names.pop(ref_cam_id)
    offset = []
    for cam_id, cam_name in zip(cam_list, cam_names):
        offset_cam_section, max_corr_cam = time_lagged_cross_corr(sum_speeds[ref_cam_id], sum_speeds[cam_id], lag_range, show=display_sync_plots, ref_cam_name=ref_cam_name, cam_name=cam_name)
        offset_cam = offset_cam_section - (search_around_frames[ref_cam_id][0] - search_around_frames[cam_id][0])
        if isinstance(approx_time_maxspeed, list):
            logging.info(f'--> Camera {ref_cam_name} and {cam_name}: {offset_cam} frames offset ({offset_cam_section} on the selected section), correlation {round(max_corr_cam, 2)}.')
        else:
            logging.info(f'--> Camera {ref_cam_name} and {cam_name}: {offset_cam} frames offset, correlation {round(max_corr_cam, 2)}.')
        offset.append(offset_cam)
    offset.insert(ref_cam_id, 0)

    # rename json files according to the offset and copy them to pose-sync
    sync_dir = os.path.abspath(os.path.join(pose_dir, '..', 'pose-sync'))
    os.makedirs(sync_dir, exist_ok=True)
    for d, j_dir in enumerate(json_dirs):
        os.makedirs(os.path.join(sync_dir, os.path.basename(j_dir)), exist_ok=True)
        for j_file in json_files_names[d]:
            j_split = re.split(r'(\d+)',j_file)
            j_split[-2] = f'{int(j_split[-2])-offset[d]:06d}'
            if int(j_split[-2]) > 0:
                json_offset_name = ''.join(j_split)
                shutil.copy(os.path.join(pose_dir, os.path.basename(j_dir), j_file), os.path.join(sync_dir, os.path.basename(j_dir), json_offset_name))

    logging.info(f'Synchronized json files saved in {sync_dir}.')<|MERGE_RESOLUTION|>--- conflicted
+++ resolved
@@ -36,11 +36,7 @@
 import cv2
 import matplotlib.pyplot as plt
 from matplotlib.widgets import Slider
-<<<<<<< HEAD
-import matplotlib.patheffects
-=======
 from matplotlib import patheffects
->>>>>>> 704d0a63
 from scipy import signal
 from scipy import interpolate
 import json
@@ -71,35 +67,17 @@
 # FUNCTIONS
 def load_frame_and_bounding_boxes(cap, frame_number, frame_to_json, pose_dir, json_dir_name):
     '''
-<<<<<<< HEAD
-    Given a video capture object and a frame number, load the frame and corresponding bounding boxes.
-
-    INPUTS:
-    - cap: cv2.VideoCapture object.
-=======
     Given a video capture object or a list of image files and a frame number, 
     load the frame (or image) and corresponding bounding boxes.
 
     INPUTS:
     - cap: cv2.VideoCapture object or list of image file paths.
->>>>>>> 704d0a63
     - frame_number: int. The frame number to load.
     - frame_to_json: dict. Mapping from frame numbers to JSON file names.
     - pose_dir: str. Path to the directory containing pose data.
     - json_dir_name: str. Name of the JSON directory for the current camera.
 
     OUTPUTS:
-<<<<<<< HEAD
-    - frame_rgb: The RGB image of the frame.
-    - bounding_boxes_list: List of bounding boxes for the frame.
-    '''
-    cap.set(cv2.CAP_PROP_POS_FRAMES, frame_number)
-    ret, frame = cap.read()
-    if not ret:
-        return None, []
-    frame_rgb = cv2.cvtColor(frame, cv2.COLOR_BGR2RGB)
-
-=======
     - frame_rgb: The RGB image of the frame or image.
     - bounding_boxes_list: List of bounding boxes for the frame/image.
     '''
@@ -126,23 +104,15 @@
         raise ValueError("Input must be either a video capture object or a list of image file paths.")
 
     # Get the corresponding JSON file for bounding boxes
->>>>>>> 704d0a63
     json_file_name = frame_to_json.get(frame_number)
     bounding_boxes_list = []
     if json_file_name:
         json_file_path = os.path.join(pose_dir, json_dir_name, json_file_name)
         bounding_boxes_list.extend(bounding_boxes(json_file_path))
-<<<<<<< HEAD
+
     return frame_rgb, bounding_boxes_list
 
 
-=======
-
-    return frame_rgb, bounding_boxes_list
-
-
-
->>>>>>> 704d0a63
 def draw_bounding_boxes_and_annotations(ax, bounding_boxes_list, rects, annotations):
     '''
     Draws the bounding boxes and annotations on the given axes.
@@ -156,10 +126,7 @@
     OUTPUTS:
     - None. Modifies rects and annotations in place.
     '''
-<<<<<<< HEAD
-=======
-
->>>>>>> 704d0a63
+
     # Clear existing rectangles and annotations
     for items in [rects, annotations]:
             for item in items:
@@ -174,11 +141,7 @@
         rect = plt.Rectangle(
             (x_min, y_min), x_max - x_min, y_max - y_min,
             linewidth=1, edgecolor='white', facecolor=(1, 1, 1, 0.1),
-<<<<<<< HEAD
-            linestyle='-', path_effects=[plt.matplotlib.patheffects.withSimplePatchShadow()], zorder=2
-=======
             linestyle='-', path_effects=[patheffects.withSimplePatchShadow()], zorder=2
->>>>>>> 704d0a63
         ) # add shadow
         ax.add_patch(rect)
         rects.append(rect)
@@ -190,10 +153,6 @@
         annotations.append(annotation)
 
 
-<<<<<<< HEAD
-
-=======
->>>>>>> 704d0a63
 def reset_styles(rects, annotations):
     '''
     Resets the styles of the rectangles and annotations to default.
@@ -205,10 +164,7 @@
     OUTPUTS:
     - None. Modifies rects and annotations in place.
     '''
-<<<<<<< HEAD
-=======
-
->>>>>>> 704d0a63
+
     for rect, annotation in zip(rects, annotations):
         rect.set_linewidth(1)
         rect.set_edgecolor('white')
@@ -228,10 +184,7 @@
     OUTPUTS:
     - None. Modifies rect and annotation in place.
     '''
-<<<<<<< HEAD
-=======
-
->>>>>>> 704d0a63
+
     rect.set_linewidth(2)
     rect.set_edgecolor('yellow')
     rect.set_facecolor((1, 1, 0, 0.2))
@@ -253,10 +206,7 @@
     OUTPUTS:
     - None. This function updates the plot in place.
     '''
-<<<<<<< HEAD
-=======
-
->>>>>>> 704d0a63
+
     if event.xdata is None or event.ydata is None:
         return
 
@@ -274,10 +224,6 @@
     fig.canvas.draw_idle()
 
 
-<<<<<<< HEAD
-
-=======
->>>>>>> 704d0a63
 def on_click(event, ax, bounding_boxes_list, selected_idx_container):
     '''
     Detects if a bounding box is clicked and records the index of the selected person.
@@ -291,10 +237,7 @@
     OUTPUTS:
     - None. Updates selected_idx_container[0] with the index of the selected person.
     '''
-<<<<<<< HEAD
-=======
-
->>>>>>> 704d0a63
+
     if event.inaxes != ax or event.xdata is None or event.ydata is None:
         return
 
@@ -305,11 +248,7 @@
             break
 
 
-<<<<<<< HEAD
-def update(cap, image, slider, frame_to_json, pose_dir, json_dir_name, rects, annotations, bounding_boxes_list, ax, fig):
-=======
 def update_play(cap, image, slider, frame_to_json, pose_dir, json_dir_name, rects, annotations, bounding_boxes_list, ax, fig):
->>>>>>> 704d0a63
     '''
     Updates the plot when the slider value changes.
 
@@ -329,10 +268,7 @@
     OUTPUTS:
     - None. Updates the plot with the new frame, bounding boxes, and annotations.
     '''
-<<<<<<< HEAD
-=======
-
->>>>>>> 704d0a63
+
     frame_number = int(slider.val)
 
     frame_rgb, bounding_boxes_list_new = load_frame_and_bounding_boxes(cap, frame_number, frame_to_json, pose_dir, json_dir_name)
@@ -351,21 +287,13 @@
     fig.canvas.draw_idle()
 
 
-<<<<<<< HEAD
-def get_selected_id_list(multi_person, video_files, cam_names, cam_nb, json_files_names_range, search_around_frames, pose_dir, json_dirs_names):
-=======
 def get_selected_id_list(multi_person, vid_or_img_files, cam_names, cam_nb, json_files_names_range, search_around_frames, pose_dir, json_dirs_names):
->>>>>>> 704d0a63
     '''
     Allows the user to select a person from each camera by clicking on their bounding box in the video frames.
 
     INPUTS:
     - multi_person: bool. Indicates whether multiple people are present in the videos.
-<<<<<<< HEAD
-    - video_files: list of str. Paths to the video files for each camera.
-=======
     - vid_or_img_files: list of str. Paths to the video files for each camera or to the image directories for each camera.
->>>>>>> 704d0a63
     - cam_names: list of str. Names of the cameras.
     - cam_nb: int. Number of cameras.
     - json_files_names_range: list of lists. Each sublist contains JSON file names for a camera.
@@ -376,72 +304,6 @@
     OUTPUTS:
     - selected_id_list: list of int or None. List of the selected person indices for each camera.
     '''
-<<<<<<< HEAD
-    if not multi_person:
-        return [None] * cam_nb
-
-    selected_id_list = []
-    video_files_dict = {cam_name: file for cam_name in cam_names for file in video_files if cam_name in os.path.basename(file)}
-
-    for i, cam_name in enumerate(cam_names):
-        video_file = video_files_dict.get(cam_name)
-        if not video_file:
-            logging.warning(f'No video file found for camera {cam_name}')
-            selected_id_list.append(None)
-            continue
-
-        cap = cv2.VideoCapture(video_file)
-        frame_to_json = {int(re.split(r'(\d+)', name)[-2]): name for name in json_files_names_range[i]}
-        frame_number = search_around_frames[i][0]
-
-        frame_rgb, bounding_boxes_list = load_frame_and_bounding_boxes(cap, frame_number, frame_to_json, pose_dir, json_dirs_names[i])
-        if frame_rgb is None:
-            logging.warning(f'Cannot read frame {frame_number} from video {video_file}')
-            selected_id_list.append(None)
-            cap.release()
-            continue
-
-        # Initialize plot
-        frame_height, frame_width = frame_rgb.shape[:2]
-        fig_width, fig_height = frame_width / 200, frame_height / 250
-
-        fig, ax = plt.subplots(figsize=(fig_width, fig_height))
-        ax.imshow(frame_rgb)
-        ax.set_title(f'{cam_name} - Click on the person to select', fontsize=14, fontweight='bold', color='black', pad=15)
-        ax.axis('off')
-
-        rects, annotations = [], []
-        draw_bounding_boxes_and_annotations(ax, bounding_boxes_list, rects, annotations)
-
-        selected_idx_container = [None]
-
-        # Event handling
-        fig.canvas.mpl_connect('motion_notify_event', lambda event: on_hover(event, fig, rects, annotations, bounding_boxes_list))
-        fig.canvas.mpl_connect('button_press_event', lambda event: on_click(event, ax, bounding_boxes_list, selected_idx_container))
-
-        # Add slider
-        ax_slider = plt.axes([ax.get_position().x0, 0.05, ax.get_position().width, 0.05])
-        slider = Slider(ax_slider, 'Frame', search_around_frames[i][0], search_around_frames[i][1] - 1, valinit=frame_number, valfmt='%0.0f')
-
-        # Customize slider
-        slider.label.set_fontsize(10)
-        slider.poly.set_edgecolor((0, 0, 0, 0.5))
-        slider.poly.set_facecolor('lightblue')
-        slider.poly.set_linewidth(1)
-
-        # Connect the update function to the slider
-        slider.on_changed(lambda val: update(cap, ax.images[0], slider, frame_to_json, pose_dir, json_dirs_names[i], rects, annotations, bounding_boxes_list, ax, fig))
-
-        # Show the plot and handle events
-        plt.show()
-        cap.release()
-
-        selected_id_list.append(selected_idx_container[0])
-        logging.info(f'{cam_name}: selected person {selected_idx_container[0]}')
-
-    return selected_id_list
-=======
-
     if not multi_person:
         return [None] * cam_nb
 
@@ -520,7 +382,6 @@
         logging.info('')
 
         return selected_id_list
->>>>>>> 704d0a63
 
 
 def convert_json2pandas(json_files, likelihood_threshold=0.6, keypoints_ids=[], multi_person=False, selected_id=None):
@@ -825,11 +686,7 @@
         raise ValueError(f'No json files found within the specified frame range ({frame_range}) at the times {approx_time_maxspeed} +/- {time_range_around_maxspeed} s.')
     
     # Handle manual selection if multi person is True
-<<<<<<< HEAD
-    selected_id_list = get_selected_id_list(multi_person, video_files, cam_names, cam_nb, json_files_names_range, search_around_frames, pose_dir, json_dirs_names)
-=======
     selected_id_list = get_selected_id_list(multi_person, vid_or_img_files, cam_names, cam_nb, json_files_names_range, search_around_frames, pose_dir, json_dirs_names)
->>>>>>> 704d0a63
 
     for i in range(cam_nb):
         df_coords.append(convert_json2pandas(json_files_range[i], likelihood_threshold=likelihood_threshold, keypoints_ids=keypoints_ids, multi_person=multi_person, selected_id=selected_id_list[i]))
